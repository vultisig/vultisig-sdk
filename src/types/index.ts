--- conflicted
+++ resolved
@@ -82,15 +82,13 @@
   value?: number // USD value
 }
 
-<<<<<<< HEAD
 export type CachedBalance = {
   balance: Balance
   cachedAt: number // Unix timestamp when cached
   ttl: number // Time to live in milliseconds (5 minutes = 300000)
 }
-=======
+
 export type SigningMode = 'fast' | 'relay' | 'local'
->>>>>>> 76e17201
 
 export type SigningPayload = {
   transaction: any // Chain-specific transaction data
