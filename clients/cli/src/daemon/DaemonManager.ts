import * as fs from 'fs'
import * as net from 'net'
// SDK will be made available globally by the launcher
// declare const Vultisig: any
type VaultClass = any
import { JsonRpcServer } from './JsonRpcServer'

export type DaemonRequest = {
  method: string
  params?: Record<string, any>
}

export type DaemonResponse = {
  success: boolean
  result?: any
  error?: string
}

export type SignTransactionRequest = {
  network: string
  payload: any
  signingMode?: 'fast' | 'relay' | 'local'
  sessionId?: string
  password?: string
}

export type AutoStartDaemonInput = {
  vault?: string
  password?: string
}

export class DaemonManager {
  private readonly socketPath: string
  private readonly pidFile: string
  private jsonRpcServer?: JsonRpcServer
  private vault?: VaultClass

  constructor(
    socketPath: string = '/tmp/vultisig.sock',
    pidFile: string = '/tmp/vultisig.pid'
  ) {
    this.socketPath = socketPath
    this.pidFile = pidFile
  }

  async startDaemon(vault: VaultClass): Promise<void> {
    this.vault = vault

    // Create PID file
    await this.writePIDFile()

    // Setup signal handling for graceful shutdown
    process.on('SIGTERM', () => this.handleShutdown('SIGTERM'))
    process.on('SIGINT', () => this.handleShutdown('SIGINT'))

    // Start Unix socket server for daemon commands
    const server = await this.startUnixSocket()

    console.log(`🔌 Started Unix socket server at ${this.socketPath}`)
    console.log(`📝 Created PID file at ${this.pidFile}`)

    // Create JSON-RPC server instance for package communication
    this.jsonRpcServer = new JsonRpcServer(vault)
    console.log('📡 JSON-RPC handler integrated into main socket')

    // Handle incoming connections
    server.on('connection', socket => {
      this.handleConnection(socket)
    })

    // Keep process running
    return new Promise((resolve, reject) => {
      server.on('error', reject)
      // Process will be kept alive by the server
    })
  }

  async sendShutdownSignal(): Promise<void> {
    try {
      // First try Unix socket communication
      await this.sendSocketCommand('shutdown', {})
      console.log('✅ Shutdown signal sent via Unix socket')
      await this.waitForShutdown()
    } catch (error) {
      // Fallback to PID-based termination
      console.log('🔄 Unix socket failed, trying PID-based shutdown...')
      await this.shutdownByPID()
    }
  }

  async checkDaemonStatus(): Promise<void> {
    try {
      // Check if socket exists and is responsive
      await this.sendSocketCommand('ping', {})
      console.log('✅ Daemon is running and responsive')
    } catch (error) {
      // Check if PID file exists and process is running
      if (await this.isPIDFileValid()) {
        console.log('⚠️  Daemon PID file exists but socket is unresponsive')
        throw new Error('Daemon may be in an inconsistent state')
      }

      console.log('❌ Daemon is not running')
      throw new Error('Daemon is not running')
    }
  }

  async autoStartDaemonIfNeeded(
    options: AutoStartDaemonInput
  ): Promise<boolean> {
    try {
      await this.checkDaemonStatus()
      return false // Daemon already running
    } catch {
      // Daemon not running, we'll load the vault directly without starting persistent daemon
      return true // Indicate we need to handle vault loading
    }
  }

  async loadVaultDirectly(options: AutoStartDaemonInput): Promise<any> {
    if (!options.vault && !options.password) {
      throw new Error('No vault or password provided for direct loading')
    }

    console.log('📂 Loading vault directly for ephemeral operation...')

    // We need to extract the vault loading logic without starting the daemon
    const Vultisig = (global as any).Vultisig
    const sdk = new Vultisig({
      defaultChains: ['bitcoin', 'ethereum', 'solana'],
      defaultCurrency: 'USD',
    })

    const fs = await import('fs')
    const path = await import('path')
    const { stripPasswordQuotes } = await import('../utils/password')
    const { findVultFiles, getVaultsDir } = await import('../utils/paths')

    let vaultPath = options.vault
    if (!vaultPath) {
      // Auto-discovery
      const vaultsDir = getVaultsDir()
      const vultFiles = await findVultFiles(vaultsDir)
      if (vultFiles.length === 0) {
        throw new Error(`No vault files (.vult) found in ${vaultsDir}`)
      }
      vaultPath = vultFiles[0]
    }

    const buffer = await fs.promises.readFile(vaultPath)
    const file = new File([buffer], path.basename(vaultPath))
    ;(file as any).buffer = buffer

    const fileName = path.basename(vaultPath)
    const isEncrypted =
      fileName.toLowerCase().includes('password') &&
      !fileName.toLowerCase().includes('nopassword')

    let password = options.password
      ? stripPasswordQuotes(options.password)
      : undefined
    if (isEncrypted && !password) {
      const { promptForPasswordWithValidation } = await import(
        '../utils/password'
      )
      password = await promptForPasswordWithValidation(vaultPath)
    }

    const vault = await sdk.addVault(file, password)
    console.log('✅ Vault loaded for ephemeral operation')
    return vault
  }

  async performEphemeralOperation<T>(
    options: AutoStartDaemonInput,
    operation: (vault: any) => Promise<T>
  ): Promise<T> {
    let vault: any = null

    try {
      vault = await this.loadVaultDirectly(options)
      const result = await operation(vault)
      console.log('🧹 Cleaning up ephemeral operation...')
      return result
    } finally {
      // Ensure cleanup happens regardless of success/failure
      if (vault) {
        try {
          // Clean up any vault resources if the SDK provides cleanup methods
          if (vault.cleanup && typeof vault.cleanup === 'function') {
            await vault.cleanup()
          }

          // Clear any temporary state
          vault = null
        } catch (cleanupError) {
          console.warn(
            '⚠️  Warning: Error during vault cleanup:',
            cleanupError instanceof Error ? cleanupError.message : cleanupError
          )
        }
      }

      // Force garbage collection hint
      if (global.gc) {
        global.gc()
      }
    }
  }

  async addresses(chains: string[]): Promise<Record<string, string>> {
    try {
      // Check if daemon is running first
      await this.sendSocketCommand('ping', {})

      // Request addresses from daemon
      const response = await this.sendSocketCommand('get_addresses', { chains })
      return response.addresses || {}
    } catch (error) {
      throw new Error(
        'No Vultisig daemon running, start with "vultisig run" first'
      )
    }
  }

  async balances(chains: string[]): Promise<Record<string, any>> {
    try {
      // Check if daemon is running first
      await this.sendSocketCommand('ping', {})

      // Request balances from daemon
      const response = await this.sendSocketCommand('get_balances', { chains })
      return response.balances || {}
    } catch (error) {
      throw new Error(
        'No Vultisig daemon running, start with "vultisig run" first'
      )
    }
  }

  async signTransaction(request: SignTransactionRequest): Promise<any> {
    try {
      // Check if daemon is running first
      await this.sendSocketCommand('ping', {})

      // Send signing request to daemon
      const response = await this.sendSocketCommand('sign_transaction', request)
      return response
    } catch (error) {
      throw new Error(
        'No Vultisig daemon running, start with "vultisig run" first'
      )
    }
  }

  private async startUnixSocket(): Promise<net.Server> {
    // Remove existing socket if it exists
    try {
      await fs.promises.unlink(this.socketPath)
    } catch {
      // Socket doesn't exist, that's fine
    }

    const server = net.createServer()

    return new Promise((resolve, reject) => {
      server.listen(this.socketPath, () => {
        // Set socket permissions (owner only)
        fs.chmodSync(this.socketPath, 0o600)
        resolve(server)
      })

      server.on('error', reject)
    })
  }

  private async handleConnection(socket: net.Socket): Promise<void> {
    let buffer = ''

    socket.on('data', async data => {
      buffer += data.toString()

      // Process complete lines
      const lines = buffer.split('\n')
      buffer = lines.pop() || '' // Keep incomplete line in buffer

      for (const line of lines) {
        if (line.trim()) {
          try {
            const request = JSON.parse(line.trim()) as DaemonRequest
            const response = await this.handleRequest(request)
            socket.write(JSON.stringify(response) + '\n')
          } catch (error) {
            const errorResponse: DaemonResponse = {
              success: false,
              error: error instanceof Error ? error.message : 'Unknown error',
            }
            socket.write(JSON.stringify(errorResponse) + '\n')
          }
        }
      }
    })

    socket.on('error', error => {
      console.error('Socket error:', error)
    })
  }

  private async handleRequest(request: DaemonRequest): Promise<DaemonResponse> {
    try {
      switch (request.method) {
        case 'ping':
          return { success: true, result: 'pong' }

        case 'shutdown':
          // Graceful shutdown
          setTimeout(() => process.exit(0), 100)
          return { success: true, result: 'shutting down' }

        case 'get_addresses': {
          if (!this.vault) {
            throw new Error('No vault loaded')
          }

          const chains = request.params?.chains || [
            'bitcoin',
            'ethereum',
            'solana',
          ]
          const addresses: Record<string, string> = {}

          for (const chain of chains) {
            try {
              addresses[chain] = await (this.vault as any).address(chain)
            } catch (error) {
              addresses[chain] =
                `Error: ${error instanceof Error ? error.message : 'Unknown error'}`
            }
          }

          return { success: true, result: { addresses } }
        }

<<<<<<< HEAD
        case 'get_balances':
          if (!this.vault) {
            throw new Error('No vault loaded')
          }

          const balanceChains = request.params?.chains || [
            'bitcoin',
            'ethereum',
            'solana',
          ]
          const balances: Record<string, any> = {}

          for (const chain of balanceChains) {
            try {
              balances[chain] = await (this.vault as any).balance(chain)
            } catch (error) {
              balances[chain] = 
                `Error: ${error instanceof Error ? error.message : 'Unknown error'}`
            }
          }

          return { success: true, result: { balances } }

        case 'sign_transaction':
=======
        case 'sign_transaction': {
>>>>>>> a57a82c0
          if (!this.vault) {
            throw new Error('No vault loaded')
          }

          const signRequest = request.params as SignTransactionRequest
          const signature = await (this.vault as any).sign(
            signRequest.payload,
            signRequest.network
          )

          return { success: true, result: signature }
        }

        default:
          // Forward to JSON-RPC server if available
          if (this.jsonRpcServer) {
            return await this.jsonRpcServer.handleRequest(request)
          }

          throw new Error(`Unknown method: ${request.method}`)
      }
    } catch (error) {
      return {
        success: false,
        error: error instanceof Error ? error.message : 'Unknown error',
      }
    }
  }

  private getDerivationPath(network: string): string {
    const paths: Record<string, string> = {
      bitcoin: "m/84'/0'/0'/0/0",
      ethereum: "m/44'/60'/0'/0/0",
      solana: "m/44'/501'/0'/0'",
      litecoin: "m/84'/2'/0'/0/0",
      dogecoin: "m/44'/3'/0'/0/0",
    }

    return paths[network.toLowerCase()] || "m/44'/0'/0'/0/0"
  }

  private async sendSocketCommand(method: string, params?: any): Promise<any> {
    return new Promise((resolve, reject) => {
      const socket = net.createConnection(this.socketPath)
      let buffer = ''

      socket.on('connect', () => {
        const request = { method, params }
        socket.write(JSON.stringify(request) + '\n')
      })

      socket.on('data', data => {
        buffer += data.toString()

        const lines = buffer.split('\n')
        for (const line of lines) {
          if (line.trim()) {
            try {
              const response = JSON.parse(line.trim()) as DaemonResponse
              socket.end()

              if (response.success) {
                resolve(response.result)
              } else {
                reject(new Error(response.error || 'Unknown error'))
              }
              return
            } catch {
              // Continue reading
            }
          }
        }
      })

      socket.on('error', error => {
        reject(error)
      })

      socket.on('timeout', () => {
        reject(new Error('Socket timeout'))
      })

      socket.setTimeout(5000)
    })
  }

  private async writePIDFile(): Promise<void> {
    await fs.promises.writeFile(this.pidFile, process.pid.toString())
  }

  private async isPIDFileValid(): Promise<boolean> {
    try {
      const pid = parseInt(await fs.promises.readFile(this.pidFile, 'utf8'))
      // Check if process is running
      process.kill(pid, 0)
      return true
    } catch {
      return false
    }
  }

  private async waitForShutdown(): Promise<void> {
    // Wait for PID file to be removed or process to exit
    for (let i = 0; i < 50; i++) {
      // Wait up to 5 seconds
      if (!(await this.isPIDFileValid())) {
        return
      }
      await new Promise(resolve => setTimeout(resolve, 100))
    }
    throw new Error('Daemon did not shutdown gracefully')
  }

  private async shutdownByPID(): Promise<void> {
    try {
      const pid = parseInt(await fs.promises.readFile(this.pidFile, 'utf8'))
      process.kill(pid, 'SIGTERM')

      // Wait for process to exit
      await this.waitForShutdown()

      // Clean up PID file
      try {
        await fs.promises.unlink(this.pidFile)
      } catch {
        // Already removed
      }

      console.log('✅ Daemon shutdown via PID')
    } catch (error) {
      throw new Error(
        `Failed to shutdown daemon: ${error instanceof Error ? error.message : error}`
      )
    }
  }

  private handleShutdown(signal: string): void {
    console.log(`\n🛑 Received ${signal}, shutting down gracefully...`)

    // Clean up socket
    try {
      fs.unlinkSync(this.socketPath)
    } catch {
      // Already removed
    }

    // Clean up PID file
    try {
      fs.unlinkSync(this.pidFile)
    } catch {
      // Already removed
    }

    console.log('✅ Cleanup completed')
    process.exit(0)
  }
}<|MERGE_RESOLUTION|>--- conflicted
+++ resolved
@@ -341,7 +341,6 @@
           return { success: true, result: { addresses } }
         }
 
-<<<<<<< HEAD
         case 'get_balances':
           if (!this.vault) {
             throw new Error('No vault loaded')
@@ -366,9 +365,6 @@
           return { success: true, result: { balances } }
 
         case 'sign_transaction':
-=======
-        case 'sign_transaction': {
->>>>>>> a57a82c0
           if (!this.vault) {
             throw new Error('No vault loaded')
           }
