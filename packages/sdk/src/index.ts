/**
 * VultisigSDK - TypeScript SDK for secure multi-party computation and blockchain operations
 *
 * This SDK provides a clean interface to Vultisig's core functionality:
 * - Multi-device vault creation and management
 * - Secure transaction signing via MPC
 * - Multi-chain blockchain support
 * - Server-assisted operations (Fast Vault)
 * - Cross-device message relay
 */

// ============================================================================
// PUBLIC API - Core Classes
// ============================================================================

// Core SDK class
export { Vultisig } from './Vultisig'

// Vault management
export {
  Vault,
  VaultError,
  VaultErrorCode,
  VaultImportError,
  VaultImportErrorCode,
<<<<<<< HEAD
  ValidationHelpers,
  createVaultBackup,
  getExportFileName,
=======
>>>>>>> 3bd86586
} from './vault'

// ============================================================================
// PUBLIC API - Operations
// ============================================================================

// NOTE: MPC implementation is internal-only
// Users interact via: sdk.createVault() and vault.sign()
// MPC types are exported from './types' section below

// NOTE: ChainManager and AddressDeriver are internal implementation details
// Users should interact via Vultisig and Vault classes only

// NOTE: ServerManager is internal-only
// Users access server-assisted signing via: vault.sign('fast', payload)
// Server types (ServerStatus, ReshareOptions, FastSigningInput) are exported from './types' section below

// NOTE: Cryptographic utilities are internal-only
// Users don't need direct access to crypto primitives

// NOTE: WASM management is internal-only
// WalletCore initialization is handled by the SDK

// ============================================================================
// PUBLIC API - Environment Utilities
// ============================================================================

// Environment detection
export {
  detectEnvironment,
  isBrowser,
  isNode,
  isElectron,
  isElectronMain,
  isElectronRenderer,
  isChromeExtension,
  isChromeExtensionServiceWorker,
  isChromeExtensionPage,
  isWorker,
  getEnvironmentInfo,
} from './runtime/environment'

export type { Environment } from './runtime/environment'

// Storage implementations
export { StorageManager } from './runtime/storage/StorageManager'
export type { StorageOptions } from './runtime/storage/StorageManager'
export { BrowserStorage } from './runtime/storage/BrowserStorage'
export { NodeStorage } from './runtime/storage/NodeStorage'
export { MemoryStorage } from './runtime/storage/MemoryStorage'
export { ChromeStorage } from './runtime/storage/ChromeStorage'

export { StorageError, StorageErrorCode } from './runtime/storage/types'

export type {
  VaultStorage,
  StorageMetadata,
  StoredValue,
} from './runtime/storage/types'

// Event system
export { UniversalEventEmitter } from './events/EventEmitter'
export type { SdkEvents, VaultEvents } from './events/types'

// ============================================================================
// PUBLIC API - Environment-Specific Utilities
// ============================================================================

// Electron utilities
export {
  setupElectronIPC,
  getElectronHandlers,
  getElectronProcessType,
  exportElectronVaultToFile,
  downloadElectronVault,
} from './runtime/utils/electron'

// Node.js utilities
export {
  exportVaultToFile,
  importVaultFromFile,
  getStoragePath,
  getNodeStorageInfo,
  ensureDirectory,
} from './runtime/utils/node'

// Browser utilities
export {
  downloadVault,
  getBrowserStorageInfo,
  isBrowserStorageLow,
  requestPersistentStorage,
  isPersistentStorage,
  uploadVaultFile,
} from './runtime/utils/browser'

// Chrome extension utilities
export {
  setupChromeMessageHandlers,
  sendChromeMessage,
  keepServiceWorkerAlive,
  isServiceWorkerAlive,
  onChromeStorageChanged,
} from './runtime/utils/chrome'

// ============================================================================
// PUBLIC API - Types (keep all types for TypeScript users)
// ============================================================================

// General types
export type {
  Balance,
  CachedBalance,
  SigningMode,
  SigningPayload,
  Signature,
  ServerStatus,
  KeygenProgressUpdate,
  AddressBook,
  AddressBookEntry,
  ValidationResult,
  VaultOptions,
  VaultBackup,
  VaultDetails,
  VaultValidationResult,
  ExportOptions,
  FastSigningInput,
  ReshareOptions,
  SDKConfig,
  ChainConfig,
  AddressResult,
  VaultType,
  KeygenMode,
  VaultManagerConfig,
  VaultCreationStep,
  SigningStep,
  VaultSigner,
  Summary,
  Token,
  Value,
  GasInfo,
  GasEstimate,
<<<<<<< HEAD
=======
  // Extended SDK types (from refactor)
  VultisigConfig,
  VaultSummary,
>>>>>>> 3bd86586
} from './types'<|MERGE_RESOLUTION|>--- conflicted
+++ resolved
@@ -23,12 +23,6 @@
   VaultErrorCode,
   VaultImportError,
   VaultImportErrorCode,
-<<<<<<< HEAD
-  ValidationHelpers,
-  createVaultBackup,
-  getExportFileName,
-=======
->>>>>>> 3bd86586
 } from './vault'
 
 // ============================================================================
@@ -171,10 +165,7 @@
   Value,
   GasInfo,
   GasEstimate,
-<<<<<<< HEAD
-=======
   // Extended SDK types (from refactor)
   VultisigConfig,
   VaultSummary,
->>>>>>> 3bd86586
 } from './types'